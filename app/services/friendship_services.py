"""This module implements services relating to the friendships.

Classes
-------
FriendshipService
    Intermediate services for friendships.
"""
from datetime import date as dt

from sqlmodel import Session

from app.dao.friendship_dao import FriendshipDao
from app.models.enums import FriendshipStatus
from app.models.links import Friendship
from app.services.link_user_event_services import UserEventLinkService
from app.dao.event_dao import EventDao


class FriendshipService:
    """Intermediate services for friendships.

    This class implements operations between router and dao layers.

    Methods
    -------
    create_friendship(friendship)
        Create a new friendship.
    get_friendship(user1_id, user2_id)
        Read a single friendship both ways.
    delete_friendship(sender_id, receiver_id)
        Delete a friendship.
    update_friendship_status(sender_id, receiver_id)
        Update a friendship's status.
    """
    def __init__(self, session: Session):
        self.session = session

    def create_friendship(self,
                          sender_id: int,
                          receiver_id: int) -> Friendship:
        """Create a frienship in database.

        Parameters
        ----------
        friendship : Friendship
            The new friendship to create.

        Returns
        -------
        Friendship
            The friendship created.
        """
        shared_events = UserEventLinkService().find_shared_events(
                                                                sender_id,
                                                                receiver_id)
        if not shared_events:
            # Handle the case where there are no shared events if needed
            pass  # TODO : http error to add here 
        most_recent_event = sorted(
            shared_events,
            key=lambda x: EventDao(self.session).read_event(
                x.event_id).datetime, reverse=True)[0]
        friendship = Friendship(invite_sender_id=sender_id,
                                invite_receiver_id=receiver_id,
<<<<<<< HEAD
                                date=date.today(),
                                accepted=False,
                                event_id=most_recent_event.event_id)
=======
                                date=dt.today(),
                                status=FriendshipStatus.PENDING)
>>>>>>> d177594f
        return FriendshipDao(self.session).create_friendship(friendship)

    def get_friendship(self,
                       user1_id: int,
                       user2_id: int) -> Friendship:
        """Read a frienship both ways.

        In this method, we search for the frienship without specifying wich
        user is the sender or receiver of the invite.

        Parameters
        ----------
        user1_id : int
            One of the users of the friendhip.
        user2_id : int
            The other user of the friendship.

        Returns
        -------
        Friendship
            The friendship that was read.
        """
        return FriendshipDao(self.session).get_friendship(user1_id, user2_id)

    def update_friendship_status(self,
                                 sender_id: int,
                                 receiver_id: int,
                                 new_status: bool) -> Friendship:
        """Update a friendship status.

        Parameters
        ----------
        sender_id : int
            The id of the user that sent the friendship invite.
        receiver_id : int
            The id of the user that reveived the friendship invite.
        new_status : bool
            The status of the relationship. True if accepted, False otherwise.

        Returns
        -------
        Friendship
            The updated friendship.
        """
        return (FriendshipDao(self.session)
                .update_friendship_status(sender_id, receiver_id, new_status))

    def delete_friendship(self,
                          sender_id: int,
                          receiver_id: int) -> Friendship:
        """Delete a friendship.

        Parameters
        ----------
        sender_id : int
            The id of the user that sent the friendship invite.
        receiver_id : int
            The id of the user that received the frienship invite.

        Returns
        -------
        Friendship
            The deleted friendship.
        """
        return FriendshipDao(self.session).delete_friendship(sender_id,
                                                             receiver_id)<|MERGE_RESOLUTION|>--- conflicted
+++ resolved
@@ -5,12 +5,11 @@
 FriendshipService
     Intermediate services for friendships.
 """
-from datetime import date as dt
+from datetime import date
 
 from sqlmodel import Session
 
 from app.dao.friendship_dao import FriendshipDao
-from app.models.enums import FriendshipStatus
 from app.models.links import Friendship
 from app.services.link_user_event_services import UserEventLinkService
 from app.dao.event_dao import EventDao
@@ -50,7 +49,7 @@
         Friendship
             The friendship created.
         """
-        shared_events = UserEventLinkService().find_shared_events(
+        shared_events = UserEventLinkService(self.session).find_shared_events(
                                                                 sender_id,
                                                                 receiver_id)
         if not shared_events:
@@ -62,14 +61,8 @@
                 x.event_id).datetime, reverse=True)[0]
         friendship = Friendship(invite_sender_id=sender_id,
                                 invite_receiver_id=receiver_id,
-<<<<<<< HEAD
-                                date=date.today(),
-                                accepted=False,
-                                event_id=most_recent_event.event_id)
-=======
                                 date=dt.today(),
                                 status=FriendshipStatus.PENDING)
->>>>>>> d177594f
         return FriendshipDao(self.session).create_friendship(friendship)
 
     def get_friendship(self,
