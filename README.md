--- conflicted
+++ resolved
@@ -1,7 +1,6 @@
 
 # Connect server
 
-<<<<<<< HEAD
 This repo is the backend counterpart to the Connect [frontend repo](https://github.com/connect-share-experience/FrontEnd).
 It provides API endpoints used to handle all database and algorithms operations needed by the app.
 
@@ -48,14 +47,4 @@
 
 - [@ejoubrel](https://github.com/ejoubrel)
 
-<img src="https://img.tedomum.net/data/logo%281%29-4d8b91.png" alt="Logo" width=300>
-=======
-Run
-```python
-pip install -r requirements.txt
-python -m app.main
-```
-
-
-pour trouver la documentation, aller sur \docs dans le navigateur 
->>>>>>> f96643f7
+<img src="https://img.tedomum.net/data/logo%281%29-4d8b91.png" alt="Logo" width=300>